--- conflicted
+++ resolved
@@ -1,15 +1,9 @@
 import java.util.regex.Pattern
 import sbt.Keys.scalacOptions
 
-<<<<<<< HEAD
-lazy val scala2_12 = "2.12.17"
+lazy val scala2_12 = "2.12.18"
 lazy val scala2_13 = "2.13.11"
-lazy val scala3 = "3.2.2"
-=======
-lazy val scala2_12 = "2.12.18"
-lazy val scala2_13 = "2.13.10"
 lazy val scala3 = "3.3.0"
->>>>>>> 5ddb3fc1
 
 name := "delightful-parsing"
 organization := "org.sweet-delights"
