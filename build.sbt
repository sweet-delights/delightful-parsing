--- conflicted
+++ resolved
@@ -1,15 +1,9 @@
 import java.util.regex.Pattern
 import sbt.Keys.scalacOptions
 
-<<<<<<< HEAD
-lazy val scala2_12 = "2.12.15"
-lazy val scala2_13 = "2.13.8"
-lazy val scala3 = "3.1.3"
-=======
 lazy val scala2_12 = "2.12.17"
 lazy val scala2_13 = "2.13.10"
-lazy val scala3 = "3.1.2"
->>>>>>> 6a4ea023
+lazy val scala3 = "3.1.3"
 
 name := "delightful-parsing"
 organization := "org.sweet-delights"
@@ -40,11 +34,7 @@
       Seq(
         "org.scala-lang"      % "scala-reflect"          % scalaVersion.value % Provided,
         "org.sweet-delights" %% "delightful-typeclasses" % "0.2.0",
-<<<<<<< HEAD
-        "org.specs2"         %% "specs2-core"            % "4.15.0"           % "test"
-=======
         "org.specs2"         %% "specs2-core"            % "4.16.1"           % "test"
->>>>>>> 6a4ea023
       )
   }
 }
