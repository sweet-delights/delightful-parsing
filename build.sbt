import java.util.regex.Pattern
import sbt.Keys.scalacOptions

lazy val scala2_12 = "2.12.18"
<<<<<<< HEAD
lazy val scala2_13 = "2.13.12"
lazy val scala3 = "3.3.0"
=======
lazy val scala2_13 = "2.13.11"
lazy val scala3 = "3.3.1"
>>>>>>> 45019715

name := "delightful-parsing"
organization := "org.sweet-delights"
homepage := Option(url("https://github.com/sweet-delights/delightful-parsing"))
licenses := List("GNU Lesser General Public License Version 3" -> url("https://www.gnu.org/licenses/lgpl-3.0.txt"))
description := "delightful-parsing is a Scala library for parsing string containing fixed-width columns"
scmInfo := Option(ScmInfo(url("https://github.com/sweet-delights/delightful-parsing"), "scm:git@github.com:sweet-delights/delightful-parsing.git"))
developers := List(
  Developer(
    id = "pgrandjean",
    name = "Patrick Grandjean",
    email = "pgrandjean.github.com@gmail.com",
    url = url("https://github.com/pgrandjean")
  )
)
scalaVersion := scala3
crossScalaVersions := Seq(scala2_12, scala2_13, scala3)
update / checksums := Nil
libraryDependencies ++= {
  scalaBinaryVersion.value match {
    case "3" =>
      Seq(
        "org.typelevel"      %% "shapeless3-deriving"    % "3.3.0",
        "org.sweet-delights" %% "delightful-typeclasses" % "0.2.0",
        "org.specs2"         %% "specs2-core"            % "4.20.0" % "test"
      )
    case _ =>
      Seq(
        "org.scala-lang"      % "scala-reflect"          % scalaVersion.value % Provided,
        "org.sweet-delights" %% "delightful-typeclasses" % "0.2.0",
        "org.specs2"         %% "specs2-core"            % "4.20.0"           % "test"
      )
  }
}
scalacOptions ++= {
  scalaBinaryVersion.value match {
    case "3" =>
      Seq(
        "-deprecation",
        "-Xtarget",
        "8",
        "-feature"
      )
    case _ =>
      Seq(
        "-deprecation",
        "-target:jvm-1.8",
        "-feature"
      )
  }
}
Compile / javacOptions ++= Seq(
  "-source",
  "1.8",
  "-target",
  "1.8"
)
ThisBuild / scalafmtOnCompile := true
publishMavenStyle := true
publishTo := Some {
  val nexus = "https://oss.sonatype.org/"
  if (isSnapshot.value)
    "snapshots" at nexus + "content/repositories/snapshots"
  else
    "releases" at nexus + "service/local/staging/deploy/maven2"
}
// sbt-release
import sbtrelease._
import ReleaseTransformations._
releaseCrossBuild := true
releaseVersion := { ver =>
  val bumpedVersion = Version(ver)
    .map { v =>
      suggestedBump.value match {
        case Version.Bump.Bugfix => v.withoutQualifier.string
        case _ => v.bump(suggestedBump.value).withoutQualifier.string
      }
    }
    .getOrElse(versionFormatError(ver))
  bumpedVersion
}
releaseNextVersion := { ver =>
  Version(ver).map(_.withoutQualifier.bump.string).getOrElse(versionFormatError(ver)) + "-SNAPSHOT"
}
releaseCommitMessage := s"[sbt-release] setting version to ${(ThisBuild / version).value}"
bugfixRegexes := List(s"${Pattern.quote("[patch]")}.*").map(_.r)
minorRegexes := List(s"${Pattern.quote("[minor]")}.*").map(_.r)
majorRegexes := List(s"${Pattern.quote("[major]")}.*").map(_.r)
releaseProcess := Seq[ReleaseStep](
  checkSnapshotDependencies,
  inquireVersions,
  runClean,
  runTest,
  setReleaseVersion,
  commitReleaseVersion,
  tagRelease,
  releaseStepCommandAndRemaining("+publishSigned"),
  setNextVersion,
  commitNextVersion,
  releaseStepCommand("sonatypeRelease"),
  pushChanges
)<|MERGE_RESOLUTION|>--- conflicted
+++ resolved
@@ -2,13 +2,8 @@
 import sbt.Keys.scalacOptions
 
 lazy val scala2_12 = "2.12.18"
-<<<<<<< HEAD
 lazy val scala2_13 = "2.13.12"
-lazy val scala3 = "3.3.0"
-=======
-lazy val scala2_13 = "2.13.11"
 lazy val scala3 = "3.3.1"
->>>>>>> 45019715
 
 name := "delightful-parsing"
 organization := "org.sweet-delights"
